--- conflicted
+++ resolved
@@ -1,83 +1,5 @@
 {
     "plugins": {
-<<<<<<< HEAD
-      "ros2dds": { 
-        "allow": {
-          "publishers": [ //zenoh will subscribe to a local /pub publisher once something on the other end of zenoh wants the data
-            ".*/ackermann_like_controller/cmd_vel",
-            ".*/cmd_vel",
-            ".*/cmd_vel/joy",
-            ".*/cmd_vel/nav",
-            ".*/controller_server/transition_event",
-            ".*/datum",
-            ".*/diagnostics",
-            ".*/evaluation",
-            ".*/parameter_events",
-            ".*/robot_description",
-            ".*/rosout",
-            ".*/spawn_entity",
-            ".*/spawn_entity/file_content/ackermann_like_controller_yaml",
-            ".*/spawn_entity/file_content/chassis_dae",
-            ".*/spawn_entity/file_content/front_left_wheel_dae",
-            ".*/spawn_entity/file_content/front_right_wheel_dae",
-            ".*/spawn_entity/file_content/livox360_dae",
-            ".*/spawn_entity/file_content/mid360_csv",
-            ".*/spawn_entity/file_content/rear_left_wheel_dae",
-            ".*/spawn_entity/file_content/rear_right_wheel_dae",
-            ".*/spawn_entity/file_content/zed2_dae",
-            ".*/tf",
-            ".*/tf_static"
-          ],
-          "subscribers": [ //zenoh will publish to a local /sub once something locally desires the data
-            // ".*/amcl_pose",
-            ".*/back_camera/points/world",
-            ".*/back_lidar/points",
-            // ".*/back_sensor/filtered_cloud",
-            // ".*/back_sensor/low_height/pointcloud",
-            // ".*/back_sensor/outlier_filter/pointcloud",
-            ".*/clock",
-            // ".*/cmd_vel",
-            // ".*/cmd_vel/joy",
-            // ".*/cmd_vel/nav",
-            // ".*/cmd_vel_teleop",
-            // ".*/datum",
-            ".*/diff_drive_controller/odom",
-            ".*/front_camera/points/world",
-            ".*/front_lidar/points",
-            // ".*/front_sensor/filtered_cloud",
-            // ".*/front_sensor/low_height/pointcloud",
-            // ".*/front_sensor/outlier_filter/pointcloud",
-            ".*/gps_base/fix",
-            ".*/gps_base/odometry",
-            ".*/gps_base/yaw",
-            ".*/joint_states",
-            // ".*/joy",
-            // ".*/joy/set_feedback",
-            ".*/kiss/odometry",
-            ".*/lidar/world/points",
-            // ".*/obstacles",
-            ".*/odom",
-            ".*/odometry/global",
-            ".*/odometry/local",
-            ".*/parameter_events",
-            // ".*/robot_description",
-            ".*/set_pose",
-            ".*/tf",
-            ".*/tf_static"
-          ],
-          "service_servers": [".*"],
-          "service_clients": [".*"],
-          "action_servers": [".*"],
-          "action_clients": [".*"]
-        }
-      },
-  
-      "mode": "client"
-  
-    }
-  }
-  
-=======
         "ros2dds": { 
             "allow": {
                 //zenoh will subscribe to a local /pub publisher once something on the other end of zenoh wants the data
@@ -133,5 +55,4 @@
         }
     },
     "mode": "client"
-}
->>>>>>> 5385de37
+}